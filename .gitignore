--- conflicted
+++ resolved
@@ -17,17 +17,8 @@
 /target
 #**/*.rs.bk
 
-<<<<<<< HEAD
-db/
-test_db/
-
-example/__pycache__/
-
 .vscode/
 
 tests/db_a/
 tests/db_b/
-tests/db_c/
-=======
-.vscode/
->>>>>>> 2c3853b3
+tests/db_c/